--- conflicted
+++ resolved
@@ -17,10 +17,7 @@
 package fr.acinq.eclair.blockchain.fee
 
 import akka.util.Timeout
-<<<<<<< HEAD
-=======
-import com.softwaremill.sttp.asynchttpclient.future.AsyncHttpClientFutureBackend
->>>>>>> 2de7c6b0
+import com.softwaremill.sttp.okhttp.OkHttpFutureBackend
 import grizzled.slf4j.Logging
 import org.json4s.DefaultFormats
 import org.scalatest.FunSuite
@@ -73,7 +70,7 @@
   test("make sure API hasn't changed") {
     import scala.concurrent.ExecutionContext.Implicits.global
     import scala.concurrent.duration._
-    implicit val sttpBackend  = AsyncHttpClientFutureBackend()
+    implicit val sttpBackend = OkHttpFutureBackend()
     implicit val timeout = Timeout(30 seconds)
     val provider = new EarnDotComFeeProvider()
     logger.info("earn.com livenet fees: " + Await.result(provider.getFeerates, 10 seconds))
