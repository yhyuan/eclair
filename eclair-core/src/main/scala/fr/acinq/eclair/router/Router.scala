--- conflicted
+++ resolved
@@ -258,46 +258,12 @@
         stay
       } else {
         log.debug("stashing {}", c)
-<<<<<<< HEAD
         stay using d.copy(stash = d.stash.copy(channels = d.stash.channels + (c.shortChannelId -> (c, sender))))
-      }
-
-    case Event(n: NodeAnnouncement, d: Data) => stay // we just ignore node_announcements on android
-=======
-        // we don't acknowledge the message just yet
-        stay using d.copy(stash = d.stash.copy(channels = d.stash.channels + (c -> sender)))
       }
 
     case Event(n: NodeAnnouncement, d: Data) =>
       if (sender != self) sender ! TransportHandler.ReadAck(n)
-      log.debug(s"received node announcement for nodeId=${n.nodeId} from $sender")
-      if (d.nodes.containsKey(n.nodeId) && d.nodes(n.nodeId).timestamp >= n.timestamp) {
-        log.debug("ignoring {} (old timestamp or duplicate)", n)
-        stay
-      } else if (!Announcements.checkSig(n)) {
-        log.warning("bad signature for {}", n)
-        sender ! Error(Peer.CHANNELID_ZERO, "bad announcement sig!!!".getBytes())
-        stay
-      } else if (d.nodes.containsKey(n.nodeId)) {
-        log.debug(s"updated node nodeId=${n.nodeId}")
-        context.system.eventStream.publish(NodeUpdated(n))
-        db.updateNode(n)
-        stay using d.copy(nodes = d.nodes + (n.nodeId -> n), rebroadcast = d.rebroadcast :+ (n -> sender))
-      } else if (d.channels.values.exists(c => isRelatedTo(c, n.nodeId))) {
-        log.debug(s"added node nodeId=${n.nodeId}")
-        context.system.eventStream.publish(NodeDiscovered(n))
-        db.addNode(n)
-        stay using d.copy(nodes = d.nodes + (n.nodeId -> n), rebroadcast = d.rebroadcast :+ (n -> sender))
-      } else if (d.awaiting.keys.exists(c => isRelatedTo(c, n.nodeId)) || d.stash.channels.keys.exists(c => isRelatedTo(c, n.nodeId))) {
-        log.debug("stashing {}", n)
-        stay using d.copy(stash = d.stash.copy(nodes = d.stash.nodes + (n -> sender)))
-      } else {
-        log.debug("ignoring {} (no related channel found)", n)
-        // there may be a record if we have just restarted
-        db.removeNode(n.nodeId)
-        stay
-      }
->>>>>>> 93f7a729
+      stay // we just ignore node_announcements on android
 
     case Event(u: ChannelUpdate, d: Data) =>
       if (sender != self) sender ! TransportHandler.ReadAck(u)
