--- conflicted
+++ resolved
@@ -133,16 +133,7 @@
     case AddStatusListener(actor) => statusListeners += actor
 
     case Tcp.CommandFailed(Tcp.Connect(remoteAddress, _, _, _, _)) =>
-<<<<<<< HEAD
-      val nextAddress = nextPeer()
-      log.warning(s"connection to $remoteAddress failed, trying $nextAddress")
-      connectionFailures.put(remoteAddress, connectionFailures.getOrElse(remoteAddress, 0L) + 1L)
-      val count = connectionFailures.getOrElse(nextAddress, 0L)
-      val delay = Math.min(Math.pow(2.0, count), 20.0) seconds;
-      context.system.scheduler.scheduleOnce(delay, self, Tcp.Connect(nextAddress, options = socketOptions))
-=======
       context stop self
->>>>>>> 64c15b4c
   }
 
   def waitingForVersion(connection: ActorRef, remote: InetSocketAddress): Receive = {
