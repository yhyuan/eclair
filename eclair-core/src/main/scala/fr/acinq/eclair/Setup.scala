/*
 * Copyright 2018 ACINQ SAS
 *
 * Licensed under the Apache License, Version 2.0 (the "License");
 * you may not use this file except in compliance with the License.
 * You may obtain a copy of the License at
 *
 *     http://www.apache.org/licenses/LICENSE-2.0
 *
 * Unless required by applicable law or agreed to in writing, software
 * distributed under the License is distributed on an "AS IS" BASIS,
 * WITHOUT WARRANTIES OR CONDITIONS OF ANY KIND, either express or implied.
 * See the License for the specific language governing permissions and
 * limitations under the License.
 */

package fr.acinq.eclair

import java.io.File

import akka.actor.{ActorRef, ActorSystem, Props, SupervisorStrategy}
import akka.util.Timeout
import com.typesafe.config.{Config, ConfigFactory}
import fr.acinq.bitcoin.{BinaryData, Block}
import fr.acinq.eclair.NodeParams.ELECTRUM
import fr.acinq.eclair.blockchain.electrum._
import fr.acinq.eclair.blockchain.fee.{ConstantFeeProvider, _}
import fr.acinq.eclair.blockchain.{EclairWallet, _}
import fr.acinq.eclair.channel.Register
import fr.acinq.eclair.crypto.LocalKeyManager
import fr.acinq.eclair.io.{Authenticator, Switchboard}
import fr.acinq.eclair.payment._
import fr.acinq.eclair.router._
import grizzled.slf4j.Logging

import scala.concurrent.duration._
import scala.concurrent.{ExecutionContext, Future, Promise}


/**
  * Setup eclair from a datadir.
  *
  * Created by PM on 25/01/2016.
  *
  * @param datadir  directory where eclair-core will write/read its data
  * @param overrideDefaults
  * @param seed_opt optional seed, if set eclair will use it instead of generating one and won't create a seed.dat file.
  */
<<<<<<< HEAD
class Setup(datadir: File, wallet_opt: Option[EclairWallet] = None, overrideDefaults: Config = ConfigFactory.empty(), actorSystem: ActorSystem = ActorSystem(), seed_opt: Option[BinaryData] = None) extends Logging {
=======
class Setup(datadir: File,
            overrideDefaults: Config = ConfigFactory.empty(),
            seed_opt: Option[BinaryData] = None)(implicit system: ActorSystem) extends Logging {
>>>>>>> 633deb5c

  logger.info(s"hello!")
  logger.info(s"version=${getClass.getPackage.getImplementationVersion} commit=${getClass.getPackage.getSpecificationVersion}")
  logger.info(s"datadir=${datadir.getCanonicalPath}")


  val config = NodeParams.loadConfiguration(datadir, overrideDefaults)
  val seed = seed_opt.getOrElse(NodeParams.getSeed(datadir))
  val chain = config.getString("chain")
  val keyManager = new LocalKeyManager(seed, NodeParams.makeChainHash(chain))
  val nodeParams = NodeParams.makeNodeParams(datadir, config, keyManager)

  logger.info(s"nodeid=${nodeParams.nodeId} alias=${nodeParams.alias}")
  logger.info(s"using chain=$chain chainHash=${nodeParams.chainHash}")

<<<<<<< HEAD
  implicit val system = actorSystem
=======
  logger.info(s"initializing secure random generator")
  // this will force the secure random instance to initialize itself right now, making sure it doesn't hang later (see comment in package.scala)
  secureRandom.nextInt()

  implicit val materializer = ActorMaterializer()
>>>>>>> 633deb5c
  implicit val timeout = Timeout(30 seconds)
  implicit val formats = org.json4s.DefaultFormats
  implicit val ec = ExecutionContext.Implicits.global

  def bootstrap: Future[Kit] =
    for {
      _ <- Future.successful(true)
      feeratesRetrieved = Promise[Boolean]()

      bitcoin = nodeParams.watcherType match {
        case ELECTRUM =>
          logger.warn("EXPERIMENTAL ELECTRUM MODE ENABLED!!!")
          val addressesFile = nodeParams.chainHash match {
            case Block.RegtestGenesisBlock.hash => "/electrum/servers_regtest.json"
            case Block.TestnetGenesisBlock.hash => "/electrum/servers_testnet.json"
            case Block.LivenetGenesisBlock.hash => "/electrum/servers_mainnet.json"
          }
          val stream = classOf[Setup].getResourceAsStream(addressesFile)
          val addresses = ElectrumClientPool.readServerAddresses(stream)
          val electrumClient = system.actorOf(SimpleSupervisor.props(Props(new ElectrumClientPool(addresses)), "electrum-client", SupervisorStrategy.Resume))
          Electrum(electrumClient)
        case _ => ???
      }

      defaultFeerates = FeeratesPerKB(
        block_1 = config.getLong("default-feerates.delay-blocks.1"),
        blocks_2 = config.getLong("default-feerates.delay-blocks.2"),
        blocks_6 = config.getLong("default-feerates.delay-blocks.6"),
        blocks_12 = config.getLong("default-feerates.delay-blocks.12"),
        blocks_36 = config.getLong("default-feerates.delay-blocks.36"),
        blocks_72 = config.getLong("default-feerates.delay-blocks.72")
      )
      minFeeratePerByte = config.getLong("min-feerate")
      feeProvider = (nodeParams.chainHash, bitcoin) match {
        case (Block.RegtestGenesisBlock.hash, _) => new ConstantFeeProvider(defaultFeerates)
        case _ => new FallbackFeeProvider(new BitgoFeeProvider(nodeParams.chainHash) :: new EarnDotComFeeProvider() :: new ConstantFeeProvider(defaultFeerates) :: Nil, minFeeratePerByte) // order matters!
      }
      _ = system.scheduler.schedule(0 seconds, 10 minutes)(feeProvider.getFeerates.map {
        case feerates: FeeratesPerKB =>
          Globals.feeratesPerKB.set(feerates)
          Globals.feeratesPerKw.set(FeeratesPerKw(feerates))
          system.eventStream.publish(CurrentFeerates(Globals.feeratesPerKw.get))
          logger.info(s"current feeratesPerKB=${Globals.feeratesPerKB.get()} feeratesPerKw=${Globals.feeratesPerKw.get()}")
          feeratesRetrieved.trySuccess(true)
      })
      _ <- feeratesRetrieved.future

      watcher = bitcoin match {
        case Electrum(electrumClient) =>
          system.actorOf(SimpleSupervisor.props(Props(new ElectrumWatcher(electrumClient)), "watcher", SupervisorStrategy.Resume))
        case _ => ???
      }

      wallet = bitcoin match {
        case _ if wallet_opt.isDefined => wallet_opt.get
        case Electrum(electrumClient) =>
          val electrumWallet = system.actorOf(ElectrumWallet.props(seed, electrumClient, ElectrumWallet.WalletParameters(nodeParams.chainHash)), "electrum-wallet")
          new ElectrumEclairWallet(electrumWallet, nodeParams.chainHash)
        case _ => ???
      }
      _ = wallet.getFinalAddress.map {
        case address => logger.info(s"initial wallet address=$address")
      }

      paymentHandler = system.actorOf(SimpleSupervisor.props(config.getString("payment-handler") match {
        case "local" => LocalPaymentHandler.props(nodeParams)
        case "noop" => Props[NoopPaymentHandler]
      }, "payment-handler", SupervisorStrategy.Resume))
      register = system.actorOf(SimpleSupervisor.props(Props(new Register), "register", SupervisorStrategy.Resume))
      relayer = system.actorOf(SimpleSupervisor.props(Relayer.props(nodeParams, register, paymentHandler), "relayer", SupervisorStrategy.Resume))
      router = system.actorOf(SimpleSupervisor.props(Router.props(nodeParams, watcher), "router", SupervisorStrategy.Resume))
      authenticator = system.actorOf(SimpleSupervisor.props(Authenticator.props(nodeParams), "authenticator", SupervisorStrategy.Resume))
      switchboard = system.actorOf(SimpleSupervisor.props(Switchboard.props(nodeParams, authenticator, watcher, router, relayer, wallet), "switchboard", SupervisorStrategy.Resume))
      paymentInitiator = system.actorOf(SimpleSupervisor.props(PaymentInitiator.props(nodeParams.privateKey.publicKey, router, register), "payment-initiator", SupervisorStrategy.Restart))

      kit = Kit(
        nodeParams = nodeParams,
        system = system,
        watcher = watcher,
        paymentHandler = paymentHandler,
        register = register,
        relayer = relayer,
        router = router,
        switchboard = switchboard,
        paymentInitiator = paymentInitiator,
        wallet = wallet)
    } yield kit

}

// @formatter:off
sealed trait Bitcoin
case class Electrum(electrumClient: ActorRef) extends Bitcoin
// @formatter:on

case class Kit(nodeParams: NodeParams,
               system: ActorSystem,
               watcher: ActorRef,
               paymentHandler: ActorRef,
               register: ActorRef,
               relayer: ActorRef,
               router: ActorRef,
               switchboard: ActorRef,
               paymentInitiator: ActorRef,
               wallet: EclairWallet)


case object BitcoinWalletDisabledException extends RuntimeException("bitcoind must have wallet support enabled")

case object EmptyAPIPasswordException extends RuntimeException("must set a password for the json-rpc api")

case object IncompatibleDBException extends RuntimeException("database is not compatible with this version of eclair")

case object IncompatibleNetworkDBException extends RuntimeException("network database is not compatible with this version of eclair")<|MERGE_RESOLUTION|>--- conflicted
+++ resolved
@@ -46,13 +46,9 @@
   * @param overrideDefaults
   * @param seed_opt optional seed, if set eclair will use it instead of generating one and won't create a seed.dat file.
   */
-<<<<<<< HEAD
-class Setup(datadir: File, wallet_opt: Option[EclairWallet] = None, overrideDefaults: Config = ConfigFactory.empty(), actorSystem: ActorSystem = ActorSystem(), seed_opt: Option[BinaryData] = None) extends Logging {
-=======
 class Setup(datadir: File,
             overrideDefaults: Config = ConfigFactory.empty(),
             seed_opt: Option[BinaryData] = None)(implicit system: ActorSystem) extends Logging {
->>>>>>> 633deb5c
 
   logger.info(s"hello!")
   logger.info(s"version=${getClass.getPackage.getImplementationVersion} commit=${getClass.getPackage.getSpecificationVersion}")
@@ -68,15 +64,6 @@
   logger.info(s"nodeid=${nodeParams.nodeId} alias=${nodeParams.alias}")
   logger.info(s"using chain=$chain chainHash=${nodeParams.chainHash}")
 
-<<<<<<< HEAD
-  implicit val system = actorSystem
-=======
-  logger.info(s"initializing secure random generator")
-  // this will force the secure random instance to initialize itself right now, making sure it doesn't hang later (see comment in package.scala)
-  secureRandom.nextInt()
-
-  implicit val materializer = ActorMaterializer()
->>>>>>> 633deb5c
   implicit val timeout = Timeout(30 seconds)
   implicit val formats = org.json4s.DefaultFormats
   implicit val ec = ExecutionContext.Implicits.global
@@ -131,7 +118,6 @@
       }
 
       wallet = bitcoin match {
-        case _ if wallet_opt.isDefined => wallet_opt.get
         case Electrum(electrumClient) =>
           val electrumWallet = system.actorOf(ElectrumWallet.props(seed, electrumClient, ElectrumWallet.WalletParameters(nodeParams.chainHash)), "electrum-wallet")
           new ElectrumEclairWallet(electrumWallet, nodeParams.chainHash)
