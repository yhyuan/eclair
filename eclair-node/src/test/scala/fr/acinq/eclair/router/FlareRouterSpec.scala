package fr.acinq.eclair.router

import java.math.BigInteger

import akka.actor.ActorSystem
import akka.pattern.ask
import akka.testkit.TestKit
import akka.util.Timeout
import fr.acinq.bitcoin.{BinaryData, Crypto}
import fr.acinq.eclair._
import fr.acinq.eclair.channel.Scripts
import fr.acinq.eclair.router.FlareRouter._
import lightning._
import lightning.neighbor_onion.Next.{Forward, Req}
import lightning.routing_table_update.update_type.OPEN
import org.jgrapht.graph.SimpleGraph
import org.junit.runner.RunWith
import org.scalatest.{BeforeAndAfterAll, FunSuite, FunSuiteLike}
import org.scalatest.junit.JUnitRunner

import scala.concurrent.{Await, Future}
import scala.concurrent.duration._

/**
  * Created by PM on 09/09/2016.
  */
@RunWith(classOf[JUnitRunner])
class FlareRouterSpec extends TestKit(ActorSystem("test")) with FunSuiteLike with BeforeAndAfterAll {

  import FlareRouterSpec._

  def edge(bin: BinaryData): NamedEdge = {
    require(bin.size == 2)
    NamedEdge(sha256_hash(bin.data(0), bin.data(1), 0, 0))
  }

  test("add channel") {
    val myself = BinaryData("01")
    val graph = new SimpleGraph[bitcoin_pubkey, NamedEdge](classOf[NamedEdge])
    val channel = channel_desc(sha256_hash(1, 1, 2, 2), myself, BinaryData("02"))
    val updates = routing_table_update(channel, OPEN) :: Nil
    val (graph1, updates1) = include(myself, graph, updates, 3, Set())
    assert(graph1.containsVertex(channel.nodeA))
    assert(graph1.containsVertex(channel.nodeB))
    assert(graph1.containsEdge(NamedEdge(channel.channelId)))
    assert(updates1 == updates)
  }

  test("ignore channel > radius") {
    val myself = BinaryData("01")
    val graph = new SimpleGraph[bitcoin_pubkey, NamedEdge](classOf[NamedEdge])
    val channel1 = channel_desc(sha256_hash(1, 1, 2, 2), myself, BinaryData("02"))
    val channel2 = channel_desc(sha256_hash(2, 2, 3, 3), BinaryData("02"), BinaryData("03"))
    val channel3 = channel_desc(sha256_hash(3, 3, 4, 4), BinaryData("03"), BinaryData("04"))
    val updates = routing_table_update(channel1, OPEN) :: routing_table_update(channel2, OPEN) :: routing_table_update(channel3, OPEN) :: Nil
    val (graph1, updates1) = include(myself, graph, updates, 2, Set())
    assert(graph1.containsVertex(BinaryData("01")))
    assert(graph1.containsVertex(BinaryData("02")))
    assert(graph1.containsVertex(BinaryData("03")))
    assert(!graph1.containsVertex(BinaryData("04")))
    assert(updates1 == updates.dropRight(1))
  }

  test("build onion") {
    val msg = neighbor_onion(Req(beacon_req(BinaryData("01"))))
    val node3: bitcoin_pubkey = BinaryData("03")
    val node4: bitcoin_pubkey = BinaryData("04")
    val onion = buildOnion(node3 :: node4 :: Nil, msg)
    assert(onion == neighbor_onion(Forward(beacon_forward(BinaryData("03"), neighbor_onion(Forward(beacon_forward(BinaryData("04"), msg)))))))
  }

  test("graph clone") {
    val g1 = new SimpleGraph[bitcoin_pubkey, NamedEdge](classOf[NamedEdge])
    g1.addVertex(BinaryData("01"))
    g1.addVertex(BinaryData("02"))
    g1.addVertex(BinaryData("03"))
    g1.addEdge(BinaryData("01"), BinaryData("02"), edge("0102"))
    g1.addEdge(BinaryData("02"), BinaryData("03"), edge("0203"))

    val g2 = g1.clone()
    assert(g1 == g2)
  }

<<<<<<< HEAD
=======
  test("include updates") {
    val nodeIds = (0 to 3).map(nodeId)
    val myself = nodeIds(0)
    val graph = new SimpleGraph[BinaryData, NamedEdge](classOf[NamedEdge])
    /*
            0
           / \
          1   2
     */
    graph.addVertex(nodeIds(0))
    graph.addVertex(nodeIds(1))
    graph.addVertex(nodeIds(2))
    graph.addEdge(nodeIds(0), nodeIds(1), NamedEdge(channelId(nodeIds(0), nodeIds(1))))
    graph.addEdge(nodeIds(0), nodeIds(2), NamedEdge(channelId(nodeIds(0), nodeIds(2))))
    val updates = Seq(
      routing_table_update(channel_desc(channelId(nodeIds(3), nodeIds(1)), nodeIds(3), nodeIds(1)), OPEN),
      routing_table_update(channel_desc(channelId(nodeIds(1), nodeIds(0)), nodeIds(1), nodeIds(0)), OPEN)
    )
    val (graph1, _) = include(myself, graph, updates, 2, Set())
    assert(graph1.vertexSet().contains(nodeIds(3)))
  }

  test("basic routing and discovery") {
    val radius = 2
    val maxBeacons = 5
    val nodeIds = for (i <- 0 to 6) yield nodeId(i)
    val links = (0, 1) :: (0, 2) :: (1, 3) :: (1, 6) :: (2, 4) :: (4, 5) :: Nil
    val routers = nodeIds map (nodeId => system.actorOf(FlareRouter.props(nodeId, radius, maxBeacons), nodeId.toString().take(2)))

    def createChannel(a: Int, b: Int): Unit = {
      routers(a) ! ChannelOpened(channel_desc(channelId(nodeIds(a), nodeIds(b)), nodeIds(a), nodeIds(b)), system.actorSelection(routers(b).path))
      routers(b) ! ChannelOpened(channel_desc(channelId(nodeIds(a), nodeIds(b)), nodeIds(b), nodeIds(a)), system.actorSelection(routers(a).path))
    }

    links.foreach { case (a, b) => createChannel(a, b) }

    Thread.sleep(5000)

    implicit val timeout = Timeout(3 seconds)
    import system.dispatcher

    val futures = for (i <- 0 until nodeIds.length) yield (routers(i) ? 'info).mapTo[FlareInfo].map(info => i -> info)
    val future = Future.sequence(futures).map(_.toMap)
    val infos = Await.result(future, 3 seconds)
    assert(infos(0).neighbors === 2)
  }

  override def afterAll {
    TestKit.shutdownActorSystem(system)
  }

}

object FlareRouterSpec {
  def channelId(a: BinaryData, b: BinaryData): BinaryData = {
    if (Scripts.isLess(a, b)) Crypto.sha256(a ++ b) else Crypto.sha256(b ++ a)
  }

  def nodeId(i: Int): BinaryData = {
    val a = BigInteger.valueOf(i).toByteArray
    (Array.fill[Byte](32 - a.length)(0) ++ a).reverse
  }
>>>>>>> 6be815af
}<|MERGE_RESOLUTION|>--- conflicted
+++ resolved
@@ -20,6 +20,7 @@
 
 import scala.concurrent.{Await, Future}
 import scala.concurrent.duration._
+import scala.util.Random
 
 /**
   * Created by PM on 09/09/2016.
@@ -81,29 +82,27 @@
     assert(g1 == g2)
   }
 
-<<<<<<< HEAD
-=======
-  test("include updates") {
-    val nodeIds = (0 to 3).map(nodeId)
-    val myself = nodeIds(0)
-    val graph = new SimpleGraph[BinaryData, NamedEdge](classOf[NamedEdge])
-    /*
-            0
-           / \
-          1   2
-     */
-    graph.addVertex(nodeIds(0))
-    graph.addVertex(nodeIds(1))
-    graph.addVertex(nodeIds(2))
-    graph.addEdge(nodeIds(0), nodeIds(1), NamedEdge(channelId(nodeIds(0), nodeIds(1))))
-    graph.addEdge(nodeIds(0), nodeIds(2), NamedEdge(channelId(nodeIds(0), nodeIds(2))))
-    val updates = Seq(
-      routing_table_update(channel_desc(channelId(nodeIds(3), nodeIds(1)), nodeIds(3), nodeIds(1)), OPEN),
-      routing_table_update(channel_desc(channelId(nodeIds(1), nodeIds(0)), nodeIds(1), nodeIds(0)), OPEN)
-    )
-    val (graph1, _) = include(myself, graph, updates, 2, Set())
-    assert(graph1.vertexSet().contains(nodeIds(3)))
-  }
+  //  test("include updates") {
+  //    val nodeIds = (0 to 3).map(nodeId)
+  //    val myself = nodeIds(0)
+  //    val graph = new SimpleGraph[BinaryData, NamedEdge](classOf[NamedEdge])
+  //    /*
+  //            0
+  //           / \
+  //          1   2
+  //     */
+  //    graph.addVertex(nodeIds(0))
+  //    graph.addVertex(nodeIds(1))
+  //    graph.addVertex(nodeIds(2))
+  //    graph.addEdge(nodeIds(0), nodeIds(1), NamedEdge(channelId(nodeIds(0), nodeIds(1))))
+  //    graph.addEdge(nodeIds(0), nodeIds(2), NamedEdge(channelId(nodeIds(0), nodeIds(2))))
+  //    val updates = Seq(
+  //      routing_table_update(channel_desc(channelId(nodeIds(3), nodeIds(1)), nodeIds(3), nodeIds(1)), OPEN),
+  //      routing_table_update(channel_desc(channelId(nodeIds(1), nodeIds(0)), nodeIds(1), nodeIds(0)), OPEN)
+  //    )
+  //    val (graph1, _) = include(myself, graph, updates, 2, Set())
+  //    assert(graph1.vertexSet().contains(nodeIds(3)))
+  //  }
 
   test("basic routing and discovery") {
     val radius = 2
@@ -133,17 +132,21 @@
   override def afterAll {
     TestKit.shutdownActorSystem(system)
   }
-
 }
 
 object FlareRouterSpec {
+  val random = new Random()
+
   def channelId(a: BinaryData, b: BinaryData): BinaryData = {
     if (Scripts.isLess(a, b)) Crypto.sha256(a ++ b) else Crypto.sha256(b ++ a)
   }
 
   def nodeId(i: Int): BinaryData = {
     val a = BigInteger.valueOf(i).toByteArray
-    (Array.fill[Byte](32 - a.length)(0) ++ a).reverse
+    require(a.length <= 3)
+    val c = Array.fill[Byte](3 - a.length)(0.toByte)
+    val b = new Array[Byte](32 - 3)
+    random.nextBytes(b)
+    c ++ a ++ b
   }
->>>>>>> 6be815af
 }